hidapi

# device plugin: trezor
trezor[hidapi]>=0.13.0,<0.14

# device plugin: safe_t
safet>=0.1.5

# device plugin: keepkey
keepkey>=6.3.1

# device plugin: ledger
# note: btchip-python only needed for "legacy" protocol and HW.1 support
# note: ledger-bitcoin==0.2.2 added new deps we don't want to bundle. otherwise it should be ok to use.
#       see https://github.com/LedgerHQ/app-bitcoin-new/issues/192
btchip-python>=0.1.32
ledger-bitcoin>=0.2.0,<0.2.2
hidapi

# device plugin: coldcard
ckcc-protocol>=0.7.7

# device plugin: bitbox02
bitbox02>=6.2.0

# device plugin: jade
cbor>=1.0.0,<2.0.0
pyserial>=3.5.0,<4.0.0

# prefer older protobuf (see #7922)
# (pulled in via e.g. keepkey and bitbox02)
protobuf>=3.20,<4

# prefer older colorama to avoid needing hatchling
# (pulled in via trezor -> click -> colorama)
# (pulled in via safet -> click -> colorama)
colorama<0.4.6
<<<<<<< HEAD
setuptools>=65.5.1 # not directly required, pinned by Snyk to avoid a vulnerability
=======
requests>=2.32.0 # not directly required, pinned by Snyk to avoid a vulnerability
>>>>>>> a24d76dd
<|MERGE_RESOLUTION|>--- conflicted
+++ resolved
@@ -35,8 +35,5 @@
 # (pulled in via trezor -> click -> colorama)
 # (pulled in via safet -> click -> colorama)
 colorama<0.4.6
-<<<<<<< HEAD
 setuptools>=65.5.1 # not directly required, pinned by Snyk to avoid a vulnerability
-=======
-requests>=2.32.0 # not directly required, pinned by Snyk to avoid a vulnerability
->>>>>>> a24d76dd
+requests>=2.32.0 # not directly required, pinned by Snyk to avoid a vulnerability